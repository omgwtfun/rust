// Copyright 2012 The Rust Project Developers. See the COPYRIGHT
// file at the top-level directory of this distribution and at
// http://rust-lang.org/COPYRIGHT.
//
// Licensed under the Apache License, Version 2.0 <LICENSE-APACHE or
// http://www.apache.org/licenses/LICENSE-2.0> or the MIT license
// <LICENSE-MIT or http://opensource.org/licenses/MIT>, at your
// option. This file may not be copied, modified, or distributed
// except according to those terms.

use core::prelude::*;

use ast::{crate, expr_, expr_mac, mac_invoc_tt};
use ast::{tt_delim, tt_tok, item_mac, stmt_, stmt_mac, stmt_expr, stmt_semi};
use ast;
use attr;
use codemap::{span, CallInfo, ExpandedFrom, NameAndSpan};
use ext::base::*;
use fold::*;
use parse::{parser, parse_item_from_source_str, new_parser_from_tts};

use core::option;
use core::vec;
use core::hashmap::LinearMap;

<<<<<<< HEAD
pub fn expand_expr(exts: SyntaxExtensions, cx: ext_ctxt,
                   e: &expr_, s: span, fld: ast_fold,
                   orig: fn@(&expr_, span, ast_fold) -> (expr_, span))
=======
pub fn expand_expr(extsbox: @mut SyntaxEnv, cx: ext_ctxt,
                   e: expr_, s: span, fld: ast_fold,
                   orig: fn@(expr_, span, ast_fold) -> (expr_, span))
>>>>>>> a6d96893
                -> (expr_, span) {
    match *e {
        // expr_mac should really be expr_ext or something; it's the
        // entry-point for all syntax extensions.
        expr_mac(ref mac) => {
            match (*mac).node {
<<<<<<< HEAD
                // Token-tree macros, these will be the only case when we're
                // finished transitioning.
                mac_invoc_tt(pth, ref tts) => {
                    assert (vec::len(pth.idents) == 1u);
                    /* using idents and token::special_idents would make the
                    the macro names be hygienic */
                    let extname = cx.parse_sess().interner.get(pth.idents[0]);
                    match exts.find(&extname) {
                        None => {
                            cx.span_fatal(
                                pth.span,
                                fmt!("macro undefined: '%s'", *extname))
=======

              // Token-tree macros, these will be the only case when we're
              // finished transitioning.
              mac_invoc_tt(pth, ref tts) => {
                assert (vec::len(pth.idents) == 1u);
                /* using idents and token::special_idents would make the
                the macro names be hygienic */
                let extname = cx.parse_sess().interner.get(pth.idents[0]);
                // leaving explicit deref here to highlight unbox op:
                match (*extsbox).find(&extname) {
                  None => {
                    cx.span_fatal(pth.span,
                                  fmt!("macro undefined: '%s'", *extname))
                  }
                  Some(@SE(NormalTT(SyntaxExpanderTT{expander: exp,
                                                 span: exp_sp}))) => {
                    cx.bt_push(ExpandedFrom(CallInfo{
                        call_site: s,
                        callee: NameAndSpan {
                            name: *extname, span: exp_sp
>>>>>>> a6d96893
                        }
                        Some(NormalTT(SyntaxExpanderTT{
                            expander: exp,
                            span: exp_sp
                        })) => {
                            cx.bt_push(ExpandedFrom(CallInfo {
                                call_site: s,
                                callee: NameAndSpan {
                                    name: copy *extname,
                                    span: exp_sp,
                                },
                            }));

                            let expanded = match exp(cx, mac.span, *tts) {
                                MRExpr(e) => e,
                                MRAny(expr_maker,_,_) => expr_maker(),
                                _ => {
                                    cx.span_fatal(
                                        pth.span,
                                        fmt!(
                                            "non-expr macro in expr pos: %s",
                                            *extname
                                        )
                                    )
                                }
                            };

                            //keep going, outside-in
                            let fully_expanded =
                                copy fld.fold_expr(expanded).node;
                            cx.bt_pop();

                            (fully_expanded, s)
                        }
                        _ => {
                            cx.span_fatal(
                                pth.span,
                                fmt!("'%s' is not a tt-style macro", *extname)
                            )
                        }
                    }
                }
            }
        }
        _ => orig(e, s, fld)
    }
}

// This is a secondary mechanism for invoking syntax extensions on items:
// "decorator" attributes, such as #[auto_encode]. These are invoked by an
// attribute prefixing an item, and are interpreted by feeding the item
// through the named attribute _as a syntax extension_ and splicing in the
// resulting item vec into place in favour of the decorator. Note that
// these do _not_ work for macro extensions, just ItemDecorator ones.
//
// NB: there is some redundancy between this and expand_item, below, and
// they might benefit from some amount of semantic and language-UI merger.
<<<<<<< HEAD
pub fn expand_mod_items(exts: SyntaxExtensions, cx: ext_ctxt,
                        module_: &ast::_mod, fld: ast_fold,
                        orig: fn@(&ast::_mod, ast_fold) -> ast::_mod)
=======
pub fn expand_mod_items(extsbox: @mut SyntaxEnv, cx: ext_ctxt,
                        module_: ast::_mod, fld: ast_fold,
                        orig: fn@(ast::_mod, ast_fold) -> ast::_mod)
>>>>>>> a6d96893
                     -> ast::_mod {
    // Fold the contents first:
    let module_ = orig(module_, fld);

    // For each item, look through the attributes.  If any of them are
    // decorated with "item decorators", then use that function to transform
    // the item into a new set of items.
    let new_items = do vec::flat_map(module_.items) |item| {
        do vec::foldr(item.attrs, ~[*item]) |attr, items| {
            let mname = attr::get_attr_name(attr);

            match (*extsbox).find(&mname) {
              Some(@SE(ItemDecorator(dec_fn))) => {
                  cx.bt_push(ExpandedFrom(CallInfo {
                      call_site: attr.span,
                      callee: NameAndSpan {
                          name: /*bad*/ copy *mname,
                          span: None
                      }
                  }));
                  let r = dec_fn(cx, attr.span, attr.node.value, items);
                  cx.bt_pop();
                  r
              },
              _ => items,
            }
        }
    };

    ast::_mod { items: new_items, ..module_ }
}


// eval $e with a new exts frame:
macro_rules! with_exts_frame (
    ($extsboxexpr:expr,$e:expr) =>
    ({let extsbox = $extsboxexpr;
      let oldexts = *extsbox;
      *extsbox = oldexts.push_frame();
      let result = $e;
      *extsbox = oldexts;
      result
     })
)

// When we enter a module, record it, for the sake of `module!`
<<<<<<< HEAD
pub fn expand_item(exts: SyntaxExtensions,
                   cx: ext_ctxt, it: @ast::item, fld: ast_fold,
                   orig: fn@(@ast::item, ast_fold) -> Option<@ast::item>)
=======
pub fn expand_item(extsbox: @mut SyntaxEnv,
                   cx: ext_ctxt, &&it: @ast::item, fld: ast_fold,
                   orig: fn@(&&v: @ast::item, ast_fold) -> Option<@ast::item>)
>>>>>>> a6d96893
                -> Option<@ast::item> {
    // need to do expansion first... it might turn out to be a module.
    let maybe_it = match it.node {
      ast::item_mac(*) => expand_item_mac(extsbox, cx, it, fld),
      _ => Some(it)
    };
    match maybe_it {
      Some(it) => {
          match it.node {
              ast::item_mod(_) | ast::item_foreign_mod(_) => {
                  cx.mod_push(it.ident);
                  let result =
                      // don't push a macro scope for macro_escape:
                      if contains_macro_escape(it.attrs) {
                      orig(it,fld)
                  } else {
                      // otherwise, push a scope:
                      with_exts_frame!(extsbox,orig(it,fld))
                  };
                  cx.mod_pop();
                  result
              }
              _ => orig(it,fld)
          }
      }
      None => None
    }
}

// does this attribute list contain "macro_escape" ?
fn contains_macro_escape (attrs: &[ast::attribute]) -> bool{
    let mut accum = false;
    do attrs.each |attr| {
        let mname = attr::get_attr_name(attr);
        if (mname == @~"macro_escape") {
            accum = true;
            false
        } else {
            true
        }
    }
    accum
}

// this macro disables (one layer of) macro
// scoping, to allow a block to add macro bindings
// to its parent env
macro_rules! without_macro_scoping(
    ($extsexpr:expr,$exp:expr) =>
    ({
        // only evaluate this once:
        let exts = $extsexpr;
        // capture the existing binding:
        let existingBlockBinding =
            match exts.find(&@~" block"){
                Some(binding) => binding,
                None => cx.bug("expected to find \" block\" binding")
            };
        // this prevents the block from limiting the macros' scope:
        exts.insert(@~" block",@ScopeMacros(false));
        let result = $exp;
        // reset the block binding. Note that since the original
        // one may have been inherited, this procedure may wind
        // up introducing a block binding where one didn't exist
        // before.
        exts.insert(@~" block",existingBlockBinding);
        result
    }))

// Support for item-position macro invocations, exactly the same
// logic as for expression-position macro invocations.
pub fn expand_item_mac(+extsbox: @mut SyntaxEnv,
                       cx: ext_ctxt, &&it: @ast::item,
                       fld: ast_fold) -> Option<@ast::item> {

    let (pth, tts) = match it.node {
        item_mac(codemap::spanned { node: mac_invoc_tt(pth, ref tts), _}) => {
            (pth, copy *tts)
        }
        _ => cx.span_bug(it.span, ~"invalid item macro invocation")
    };

    let extname = cx.parse_sess().interner.get(pth.idents[0]);
    let expanded = match (*extsbox).find(&extname) {
        None => cx.span_fatal(pth.span,
                              fmt!("macro undefined: '%s!'", *extname)),

        Some(@SE(NormalTT(ref expand))) => {
            if it.ident != parse::token::special_idents::invalid {
                cx.span_fatal(pth.span,
                              fmt!("macro %s! expects no ident argument, \
                                    given '%s'", *extname,
                                   *cx.parse_sess().interner.get(it.ident)));
            }
            cx.bt_push(ExpandedFrom(CallInfo {
                call_site: it.span,
                callee: NameAndSpan {
                    name: copy *extname,
                    span: expand.span
                }
            }));
            ((*expand).expander)(cx, it.span, tts)
        }
        Some(@SE(IdentTT(ref expand))) => {
            if it.ident == parse::token::special_idents::invalid {
                cx.span_fatal(pth.span,
                              fmt!("macro %s! expects an ident argument",
                                   *extname));
            }
            cx.bt_push(ExpandedFrom(CallInfo {
                call_site: it.span,
                callee: NameAndSpan {
                    name: copy *extname,
                    span: expand.span
                }
            }));
            ((*expand).expander)(cx, it.span, it.ident, tts)
        }
        _ => cx.span_fatal(
            it.span, fmt!("%s! is not legal in item position", *extname))
    };

    let maybe_it = match expanded {
        MRItem(it) => fld.fold_item(it),
        MRExpr(_) => cx.span_fatal(pth.span,
                                    ~"expr macro in item position: "
                                    + *extname),
        MRAny(_, item_maker, _) =>
            option::chain(item_maker(), |i| {fld.fold_item(i)}),
        MRDef(ref mdef) => {
            extsbox.insert(@/*bad*/ copy mdef.name, @SE((*mdef).ext));
            None
        }
    };
    cx.bt_pop();
    return maybe_it;
}

<<<<<<< HEAD
pub fn expand_stmt(exts: SyntaxExtensions, cx: ext_ctxt,
                   s: &stmt_, sp: span, fld: ast_fold,
                   orig: fn@(s: &stmt_, span, ast_fold) -> (stmt_, span))
=======
// expand a stmt
pub fn expand_stmt(extsbox: @mut SyntaxEnv, cx: ext_ctxt,
                   && s: stmt_, sp: span, fld: ast_fold,
                   orig: fn@(&&s: stmt_, span, ast_fold) -> (stmt_, span))
>>>>>>> a6d96893
                -> (stmt_, span) {

    let (mac, pth, tts, semi) = match *s {
        stmt_mac(ref mac, semi) => {
            match mac.node {
                mac_invoc_tt(pth, ref tts) => {
                    (copy *mac, pth, copy *tts, semi)
                }
            }
        }
        _ => return orig(s, sp, fld)
    };

    assert(vec::len(pth.idents) == 1u);
    let extname = cx.parse_sess().interner.get(pth.idents[0]);
    let (fully_expanded, sp) = match (*extsbox).find(&extname) {
        None =>
            cx.span_fatal(pth.span, fmt!("macro undefined: '%s'", *extname)),

        Some(@SE(NormalTT(
            SyntaxExpanderTT{expander: exp, span: exp_sp}))) => {
            cx.bt_push(ExpandedFrom(CallInfo {
                call_site: sp,
                callee: NameAndSpan { name: copy *extname, span: exp_sp }
            }));
            let expanded = match exp(cx, mac.span, tts) {
                MRExpr(e) =>
                    @codemap::spanned { node: stmt_expr(e, cx.next_id()),
                                    span: e.span},
                MRAny(_,_,stmt_mkr) => stmt_mkr(),
                _ => cx.span_fatal(
                    pth.span,
                    fmt!("non-stmt macro in stmt pos: %s", *extname))
            };

            //keep going, outside-in
            let fully_expanded = copy fld.fold_stmt(expanded).node;
            cx.bt_pop();

            (fully_expanded, sp)
        }

        _ => {
            cx.span_fatal(pth.span,
                          fmt!("'%s' is not a tt-style macro", *extname))
        }
    };

    (match fully_expanded {
        stmt_expr(e, stmt_id) if semi => stmt_semi(e, stmt_id),
        _ => { fully_expanded } /* might already have a semi */
    }, sp)

}



pub fn expand_block(extsbox: @mut SyntaxEnv, cx: ext_ctxt,
                    && blk: blk_, sp: span, fld: ast_fold,
                    orig: fn@(&&s: blk_, span, ast_fold) -> (blk_, span))
    -> (blk_, span) {
    match (*extsbox).find(&@~" block") {
        // no scope limit on macros in this block, no need
        // to push an exts frame:
        Some(@ScopeMacros(false)) => {
            orig (blk,sp,fld)
        },
        // this block should limit the scope of its macros:
        Some(@ScopeMacros(true)) => {
            // see note below about treatment of exts table
            with_exts_frame!(extsbox,orig(blk,sp,fld))
        },
        _ => cx.span_bug(sp,
                         ~"expected ScopeMacros binding for \" block\"")
    }
}

pub fn new_span(cx: ext_ctxt, sp: span) -> span {
    /* this discards information in the case of macro-defining macros */
    return span {lo: sp.lo, hi: sp.hi, expn_info: cx.backtrace()};
}

// FIXME (#2247): this is a moderately bad kludge to inject some macros into
// the default compilation environment. It would be much nicer to use
// a mechanism like syntax_quote to ensure hygiene.

pub fn core_macros() -> ~str {
    return
~"pub mod macros {
    macro_rules! ignore (($($x:tt)*) => (()))

    macro_rules! error ( ($( $arg:expr ),+) => (
        log(::core::error, fmt!( $($arg),+ )) ))
    macro_rules! warn ( ($( $arg:expr ),+) => (
        log(::core::warn, fmt!( $($arg),+ )) ))
    macro_rules! info ( ($( $arg:expr ),+) => (
        log(::core::info, fmt!( $($arg),+ )) ))
    macro_rules! debug ( ($( $arg:expr ),+) => (
        log(::core::debug, fmt!( $($arg),+ )) ))

    macro_rules! fail(
        ($msg: expr) => (
            ::core::sys::begin_unwind($msg, file!().to_owned(), line!())
        );
        () => (
            fail!(~\"explicit failure\")
        )
    )

    macro_rules! fail_unless(
        ($cond:expr) => {
            if !$cond {
                fail!(~\"assertion failed: \" + stringify!($cond))
            }
        }
    )

    macro_rules! condition (

        { $c:ident: $in:ty -> $out:ty; } => {

            mod $c {
                fn key(_x: @::core::condition::Handler<$in,$out>) { }

                pub const cond : ::core::condition::Condition<$in,$out> =
                    ::core::condition::Condition {
                    name: stringify!($c),
                    key: key
                };
            }
        }
    )

}";
}

pub fn expand_crate(parse_sess: @mut parse::ParseSess,
                    cfg: ast::crate_cfg, c: @crate) -> @crate {
    // adding *another* layer of indirection here so that the block
    // visitor can swap out one exts table for another for the duration
    // of the block.  The cleaner alternative would be to thread the
    // exts table through the fold, but that would require updating
    // every method/element of AstFoldFns in fold.rs.
    let extsbox = @mut syntax_expander_table();
    let afp = default_ast_fold();
    let cx: ext_ctxt = mk_ctxt(parse_sess, copy cfg);
    let f_pre = @AstFoldFns {
        fold_expr: |expr,span,recur|
            expand_expr(extsbox, cx, expr, span, recur, afp.fold_expr),
        fold_mod: |modd,recur|
            expand_mod_items(extsbox, cx, modd, recur, afp.fold_mod),
        fold_item: |item,recur|
            expand_item(extsbox, cx, item, recur, afp.fold_item),
        fold_stmt: |stmt,span,recur|
            expand_stmt(extsbox, cx, stmt, span, recur, afp.fold_stmt),
        fold_block: |blk,span,recur|
            expand_block (extsbox, cx, blk, span, recur, afp.fold_block),
        new_span: |a| new_span(cx, a),
        .. *afp};
    let f = make_fold(f_pre);
<<<<<<< HEAD
    let cm = parse_expr_from_source_str(~"<core-macros>",
                                        @core_macros(),
                                        copy cfg,
                                        parse_sess);

=======
    // add a bunch of macros as though they were placed at the
    // head of the program (ick).
    let attrs = ~[spanned {span:codemap::dummy_sp(),
                           node: attribute_
                               {style:attr_outer,
                                value:spanned
                                    {node:meta_word(@~"macro_escape"),
                                     span:codemap::dummy_sp()},
                                is_sugared_doc:false}}];

    let cm = match parse_item_from_source_str(~"<core-macros>",
                                              @core_macros(),
                                              cfg,attrs,
                                              parse_sess) {
        Some(item) => item,
        None => cx.bug(~"expected core macros to parse correctly")
    };
>>>>>>> a6d96893
    // This is run for its side-effects on the expander env,
    // as it registers all the core macros as expanders.
    f.fold_item(cm);

    @f.fold_crate(&*c)
}

#[cfg(test)]
mod test {
    use super::*;
    use util::testing::check_equal;

    // make sure that fail! is present
    #[test] fn fail_exists_test () {
        let src = ~"fn main() { fail!(~\"something appropriately gloomy\");}";
        let sess = parse::new_parse_sess(None);
        let cfg = ~[];
        let crate_ast = parse::parse_crate_from_source_str(
            ~"<test>",
            @src,
            cfg,sess);
        expand_crate(sess,cfg,crate_ast);
    }

    // these following tests are quite fragile, in that they don't test what
    // *kind* of failure occurs.

    // make sure that macros can leave scope
    #[should_fail]
    #[test] fn macros_cant_escape_fns_test () {
        let src = ~"fn bogus() {macro_rules! z (() => (3+4))}\
                    fn inty() -> int { z!() }";
        let sess = parse::new_parse_sess(None);
        let cfg = ~[];
        let crate_ast = parse::parse_crate_from_source_str(
            ~"<test>",
            @src,
            cfg,sess);
        // should fail:
        expand_crate(sess,cfg,crate_ast);
    }

    // make sure that macros can leave scope for modules
    #[should_fail]
    #[test] fn macros_cant_escape_mods_test () {
        let src = ~"mod foo {macro_rules! z (() => (3+4))}\
                    fn inty() -> int { z!() }";
        let sess = parse::new_parse_sess(None);
        let cfg = ~[];
        let crate_ast = parse::parse_crate_from_source_str(
            ~"<test>",
            @src,
            cfg,sess);
        // should fail:
        expand_crate(sess,cfg,crate_ast);
    }

    // macro_escape modules shouldn't cause macros to leave scope
    #[test] fn macros_can_escape_flattened_mods_test () {
        let src = ~"#[macro_escape] mod foo {macro_rules! z (() => (3+4))}\
                    fn inty() -> int { z!() }";
        let sess = parse::new_parse_sess(None);
        let cfg = ~[];
        let crate_ast = parse::parse_crate_from_source_str(
            ~"<test>",
            @src,
            cfg,sess);
        // should fail:
        expand_crate(sess,cfg,crate_ast);
    }

    #[test] fn core_macros_must_parse () {
        let src = ~"
  pub mod macros {
    macro_rules! ignore (($($x:tt)*) => (()))

    macro_rules! error ( ($( $arg:expr ),+) => (
        log(::core::error, fmt!( $($arg),+ )) ))
}";
        let sess = parse::new_parse_sess(None);
        let cfg = ~[];
        let item_ast = parse::parse_item_from_source_str(
            ~"<test>",
            @src,
            cfg,~[make_dummy_attr (@~"macro_escape")],sess);
        match item_ast {
            Some(_) => (), // success
            None => fail!(~"expected this to parse")
        }
    }

    #[test] fn test_contains_flatten (){
        let attr1 = make_dummy_attr (@~"foo");
        let attr2 = make_dummy_attr (@~"bar");
        let escape_attr = make_dummy_attr (@~"macro_escape");
        let attrs1 = ~[attr1, escape_attr, attr2];
        check_equal (contains_macro_escape (attrs1),true);
        let attrs2 = ~[attr1,attr2];
        check_equal (contains_macro_escape (attrs2),false);
    }

    // make a "meta_word" outer attribute with the given name
    fn make_dummy_attr(s: @~str) -> ast::attribute {
        spanned {span:codemap::dummy_sp(),
                 node: attribute_
                     {style:attr_outer,
                      value:spanned
                          {node:meta_word(s),
                           span:codemap::dummy_sp()},
                      is_sugared_doc:false}}
    }

}

// Local Variables:
// mode: rust
// fill-column: 78;
// indent-tabs-mode: nil
// c-basic-offset: 4
// buffer-file-coding-system: utf-8-unix
// End:<|MERGE_RESOLUTION|>--- conflicted
+++ resolved
@@ -23,22 +23,15 @@
 use core::vec;
 use core::hashmap::LinearMap;
 
-<<<<<<< HEAD
-pub fn expand_expr(exts: SyntaxExtensions, cx: ext_ctxt,
+pub fn expand_expr(extsbox: @mut SyntaxEnv, cx: ext_ctxt,
                    e: &expr_, s: span, fld: ast_fold,
                    orig: fn@(&expr_, span, ast_fold) -> (expr_, span))
-=======
-pub fn expand_expr(extsbox: @mut SyntaxEnv, cx: ext_ctxt,
-                   e: expr_, s: span, fld: ast_fold,
-                   orig: fn@(expr_, span, ast_fold) -> (expr_, span))
->>>>>>> a6d96893
                 -> (expr_, span) {
     match *e {
         // expr_mac should really be expr_ext or something; it's the
         // entry-point for all syntax extensions.
         expr_mac(ref mac) => {
             match (*mac).node {
-<<<<<<< HEAD
                 // Token-tree macros, these will be the only case when we're
                 // finished transitioning.
                 mac_invoc_tt(pth, ref tts) => {
@@ -46,38 +39,17 @@
                     /* using idents and token::special_idents would make the
                     the macro names be hygienic */
                     let extname = cx.parse_sess().interner.get(pth.idents[0]);
-                    match exts.find(&extname) {
+                    // leaving explicit deref here to highlight unbox op:
+                    match (*extsbox).find(&extname) {
                         None => {
                             cx.span_fatal(
                                 pth.span,
                                 fmt!("macro undefined: '%s'", *extname))
-=======
-
-              // Token-tree macros, these will be the only case when we're
-              // finished transitioning.
-              mac_invoc_tt(pth, ref tts) => {
-                assert (vec::len(pth.idents) == 1u);
-                /* using idents and token::special_idents would make the
-                the macro names be hygienic */
-                let extname = cx.parse_sess().interner.get(pth.idents[0]);
-                // leaving explicit deref here to highlight unbox op:
-                match (*extsbox).find(&extname) {
-                  None => {
-                    cx.span_fatal(pth.span,
-                                  fmt!("macro undefined: '%s'", *extname))
-                  }
-                  Some(@SE(NormalTT(SyntaxExpanderTT{expander: exp,
-                                                 span: exp_sp}))) => {
-                    cx.bt_push(ExpandedFrom(CallInfo{
-                        call_site: s,
-                        callee: NameAndSpan {
-                            name: *extname, span: exp_sp
->>>>>>> a6d96893
                         }
-                        Some(NormalTT(SyntaxExpanderTT{
+                        Some(@SE(NormalTT(SyntaxExpanderTT{
                             expander: exp,
                             span: exp_sp
-                        })) => {
+                        }))) => {
                             cx.bt_push(ExpandedFrom(CallInfo {
                                 call_site: s,
                                 callee: NameAndSpan {
@@ -130,15 +102,9 @@
 //
 // NB: there is some redundancy between this and expand_item, below, and
 // they might benefit from some amount of semantic and language-UI merger.
-<<<<<<< HEAD
-pub fn expand_mod_items(exts: SyntaxExtensions, cx: ext_ctxt,
+pub fn expand_mod_items(extsbox: @mut SyntaxEnv, cx: ext_ctxt,
                         module_: &ast::_mod, fld: ast_fold,
                         orig: fn@(&ast::_mod, ast_fold) -> ast::_mod)
-=======
-pub fn expand_mod_items(extsbox: @mut SyntaxEnv, cx: ext_ctxt,
-                        module_: ast::_mod, fld: ast_fold,
-                        orig: fn@(ast::_mod, ast_fold) -> ast::_mod)
->>>>>>> a6d96893
                      -> ast::_mod {
     // Fold the contents first:
     let module_ = orig(module_, fld);
@@ -185,15 +151,9 @@
 )
 
 // When we enter a module, record it, for the sake of `module!`
-<<<<<<< HEAD
-pub fn expand_item(exts: SyntaxExtensions,
+pub fn expand_item(extsbox: @mut SyntaxEnv,
                    cx: ext_ctxt, it: @ast::item, fld: ast_fold,
                    orig: fn@(@ast::item, ast_fold) -> Option<@ast::item>)
-=======
-pub fn expand_item(extsbox: @mut SyntaxEnv,
-                   cx: ext_ctxt, &&it: @ast::item, fld: ast_fold,
-                   orig: fn@(&&v: @ast::item, ast_fold) -> Option<@ast::item>)
->>>>>>> a6d96893
                 -> Option<@ast::item> {
     // need to do expansion first... it might turn out to be a module.
     let maybe_it = match it.node {
@@ -332,16 +292,10 @@
     return maybe_it;
 }
 
-<<<<<<< HEAD
-pub fn expand_stmt(exts: SyntaxExtensions, cx: ext_ctxt,
+// expand a stmt
+pub fn expand_stmt(extsbox: @mut SyntaxEnv, cx: ext_ctxt,
                    s: &stmt_, sp: span, fld: ast_fold,
                    orig: fn@(s: &stmt_, span, ast_fold) -> (stmt_, span))
-=======
-// expand a stmt
-pub fn expand_stmt(extsbox: @mut SyntaxEnv, cx: ext_ctxt,
-                   && s: stmt_, sp: span, fld: ast_fold,
-                   orig: fn@(&&s: stmt_, span, ast_fold) -> (stmt_, span))
->>>>>>> a6d96893
                 -> (stmt_, span) {
 
     let (mac, pth, tts, semi) = match *s {
@@ -400,8 +354,8 @@
 
 
 pub fn expand_block(extsbox: @mut SyntaxEnv, cx: ext_ctxt,
-                    && blk: blk_, sp: span, fld: ast_fold,
-                    orig: fn@(&&s: blk_, span, ast_fold) -> (blk_, span))
+                    blk: &blk_, sp: span, fld: ast_fold,
+                    orig: fn@(&blk_, span, ast_fold) -> (blk_, span))
     -> (blk_, span) {
     match (*extsbox).find(&@~" block") {
         // no scope limit on macros in this block, no need
@@ -498,35 +452,34 @@
         fold_stmt: |stmt,span,recur|
             expand_stmt(extsbox, cx, stmt, span, recur, afp.fold_stmt),
         fold_block: |blk,span,recur|
-            expand_block (extsbox, cx, blk, span, recur, afp.fold_block),
+            expand_block(extsbox, cx, blk, span, recur, afp.fold_block),
         new_span: |a| new_span(cx, a),
         .. *afp};
     let f = make_fold(f_pre);
-<<<<<<< HEAD
-    let cm = parse_expr_from_source_str(~"<core-macros>",
-                                        @core_macros(),
-                                        copy cfg,
-                                        parse_sess);
-
-=======
     // add a bunch of macros as though they were placed at the
     // head of the program (ick).
-    let attrs = ~[spanned {span:codemap::dummy_sp(),
-                           node: attribute_
-                               {style:attr_outer,
-                                value:spanned
-                                    {node:meta_word(@~"macro_escape"),
-                                     span:codemap::dummy_sp()},
-                                is_sugared_doc:false}}];
+    let attrs = ~[
+        spanned {
+            span: codemap::dummy_sp(),
+            node: attribute_ {
+                style: attr_outer,
+                value: @spanned {
+                    node: meta_word(@~"macro_escape"),
+                    span: codemap::dummy_sp(),
+                },
+                is_sugared_doc: false,
+            }
+        }
+    ];
 
     let cm = match parse_item_from_source_str(~"<core-macros>",
                                               @core_macros(),
-                                              cfg,attrs,
+                                              copy cfg,
+                                              attrs,
                                               parse_sess) {
         Some(item) => item,
         None => cx.bug(~"expected core macros to parse correctly")
     };
->>>>>>> a6d96893
     // This is run for its side-effects on the expander env,
     // as it registers all the core macros as expanders.
     f.fold_item(cm);
